{
  "name": "christianalfoni",
<<<<<<< HEAD
  "version": "0.1.0-59",
=======
  "version": "0.1.0-58",
>>>>>>> 1536a747
  "description": "A blog creator based on React",
  "blog": {
    "css": {
      "base": "styles/main.css",
      "highlight": "styles/highlight.css"
    },
    "fonts": {
      "Lato": [
        "300",
        "300italic",
        "700"
      ],
      "Inconsolata": []
    }
  },
  "main": "index.js",
  "scripts": {
    "start": "node server",
    "test": "echo \"Error: no test specified\" && exit 1"
  },
  "domains": [
    "www.christianalfoni.com",
    "christianalfoni.com"
  ],
  "subdomain": "christianalfoni",
  "engines": {
    "node": "0.10.x"
  },
  "author": "Christian Alfoni",
  "license": "MIT",
  "dependencies": {
    "baobab": "^0.4.1",
    "compression": "^1.4.1",
    "css-loader": "^0.9.1",
    "ent": "^2.2.0",
    "es6-promise": "^2.0.1",
    "express": "^4.12.0",
    "feed": "^0.2.6",
    "forcedomain": "^0.4.0",
    "highlight.js": "^8.5.0",
    "http-proxy": "^1.8.1",
    "json-loader": "^0.5.1",
    "jsx-loader": "^0.12.2",
    "marked": "^0.3.3",
    "node-jsx": "^0.12.4",
    "page": "^1.6.1",
    "raw-loader": "^0.5.1",
    "react": "^0.13.0-beta.1",
    "react-disqus-thread": "^0.1.0",
    "react-google-analytics": "^0.2.0",
    "react-hot-loader": "^1.1.5",
    "style-loader": "^0.8.3",
    "superagent": "^1.0.0",
    "webpack": "^1.6.0",
    "webpack-dev-server": "^1.7.0"
  }
}<|MERGE_RESOLUTION|>--- conflicted
+++ resolved
@@ -1,10 +1,6 @@
 {
   "name": "christianalfoni",
-<<<<<<< HEAD
-  "version": "0.1.0-59",
-=======
   "version": "0.1.0-58",
->>>>>>> 1536a747
   "description": "A blog creator based on React",
   "blog": {
     "css": {
