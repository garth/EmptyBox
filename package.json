--- conflicted
+++ resolved
@@ -1,10 +1,6 @@
 {
   "name": "christianalfoni",
-<<<<<<< HEAD
-  "version": "0.1.0-66",
-=======
   "version": "0.1.0-67",
->>>>>>> b88e06b7
   "description": "A blog creator based on React",
   "blog": {
     "css": {
